--- conflicted
+++ resolved
@@ -3,11 +3,7 @@
 ## What it is
 Hosted MCP server platform that provides access to multiple services through a single URL. Users bring their own API keys for non-OAuth services.
 
-<<<<<<< HEAD
-**🔒 Security Update**: We're implementing secure, stable MCP URLs with proper bearer token authentication instead of session IDs in URLs.
-=======
 **✅ Security Implementation**: Stable MCP URLs with bearer token authentication are now fully implemented.
->>>>>>> 6af864b5
 
 ## Tech Stack
 - **Monorepo**: Turbo + pnpm
@@ -176,11 +172,7 @@
 
 ## Client Configuration
 
-<<<<<<< HEAD
-### Secure Authentication Setup (New)
-=======
 ### Secure Authentication Setup
->>>>>>> 6af864b5
 ```json
 // User's Claude/Cursor config
 {
@@ -313,14 +305,6 @@
     user.slug = await generateUniqueSlug(); // e.g., "happy-dolphin-42"
   }
   
-<<<<<<< HEAD
-  // 4. Create MCP token if first time or requested
-  let mcpToken;
-  if (!existingMapping || requestNewToken) {
-    const { token, hash } = await generateMcpToken();
-    await saveMcpToken(user.id, hash, tokenName);
-    mcpToken = token; // Only returned once!
-=======
   // 4. Create MCP token for new users
   let mcpToken;
   if (!existingMapping) {
@@ -329,7 +313,6 @@
       name: 'Default Token'
     });
     // mcpToken.plainToken is only available on creation!
->>>>>>> 6af864b5
   }
   
   // 5. Create web session for UI
@@ -342,11 +325,7 @@
   return {
     mcpUrl: `https://relayforge.com/mcp/u/${user.slug}`,
     mcpToken: mcpToken, // Only shown on creation!
-<<<<<<< HEAD
-    webSessionId: session.id, // For web UI only
-=======
     sessionId: session.sessionId, // For web UI only
->>>>>>> 6af864b5
     message: existingMapping ? "Welcome back!" : "Account created!"
   };
 }
